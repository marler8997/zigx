--- conflicted
+++ resolved
@@ -63,21 +63,6 @@
             .optimize = optimize,
         }),
     });
-<<<<<<< HEAD
-
-    // Creates a step for unit testing. This only builds the test executable
-    // but does not run it.
-    const unit_tests = b.addTest(.{
-        .root_source_file = b.path("x.zig"),
-    });
-
-    const run_unit_tests = b.addRunArtifact(unit_tests);
-
-    // This exposes a `test` step to the `zig build --help` menu, providing a way for
-    // the user to request running the unit tests.
-    const test_step = b.step("test", "Run unit tests");
-    test_step.dependOn(&run_unit_tests.step);
-=======
     x11_lib.root_module.addImport("x11", x_mod);
     x11_lib.addIncludePath(b.path("c/include"));
     x11_lib.installHeadersDirectory(
@@ -113,5 +98,17 @@
         }
         b.step("hellox11", "").dependOn(&run.step);
     }
->>>>>>> c4fa2b22
+
+    // Creates a step for unit testing. This only builds the test executable
+    // but does not run it.
+    const unit_tests = b.addTest(.{
+        .root_source_file = b.path("src/x.zig"),
+    });
+
+    const run_unit_tests = b.addRunArtifact(unit_tests);
+
+    // This exposes a `test` step to the `zig build --help` menu, providing a way for
+    // the user to request running the unit tests.
+    const test_step = b.step("test", "Run unit tests");
+    test_step.dependOn(&run_unit_tests.step);
 }